--- conflicted
+++ resolved
@@ -108,11 +108,8 @@
                 VectorField: VectorFieldPlot,
                 ErrorBars: ErrorPlot,
                 Spread: SpreadPlot,
-<<<<<<< HEAD
+		Spikes: SpikesPlot,
                 BoxWhisker: BoxPlot,
-=======
-                Spikes: SpikesPlot,
->>>>>>> 22e8b389
 
                 # General plots
                 GridSpace: GridPlot,
