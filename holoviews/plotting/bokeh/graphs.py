--- conflicted
+++ resolved
@@ -15,15 +15,9 @@
 from ..util import get_directed_graph_paths
 from .chart import ColorbarPlot, PointPlot
 from .element import CompositeElementPlot, LegendPlot
-<<<<<<< HEAD
-from .styles import line_properties, fill_properties, text_properties
-
-=======
 from .styles import (
-    base_properties, line_properties, fill_properties, text_properties,
-    rgba_tuple
+    base_properties, line_properties, fill_properties, text_properties
 )
->>>>>>> 790344b5
 
 
 class GraphPlot(CompositeElementPlot, ColorbarPlot, LegendPlot):
