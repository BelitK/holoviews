from __future__ import absolute_import, division, unicode_literals
import types

import param
import numpy as np

try:
    from bokeh.util.hex import cartesian_to_axial
except:
    cartesian_to_axial = None

from ...core import Dimension, Operation
from ...core.options import Compositor
<<<<<<< HEAD
from ...core.util import isfinite
from ...element import HexTiles
from .element import ColorbarPlot
from .styles import line_properties, fill_properties
=======
from ...core.util import basestring, isfinite, max_range
from ...element import HexTiles
from ...util.transform import dim as dim_transform
from .element import ColorbarPlot
from .selection import BokehOverlaySelectionDisplay
from .styles import base_properties, line_properties, fill_properties
>>>>>>> 790344b5


class hex_binning(Operation):
    """
    Applies hex binning by computing aggregates on a hexagonal grid.

    Should not be user facing as the returned element is not directly
    useable.
    """

    aggregator = param.ClassSelector(
        default=np.size, class_=(types.FunctionType, tuple), doc="""
      Aggregation function or dimension transform used to compute bin
      values. Defaults to np.size to count the number of values
      in each bin.""")

    gridsize = param.ClassSelector(default=50, class_=(int, tuple))

    invert_axes = param.Boolean(default=False)

    min_count = param.Number(default=None)

    orientation = param.ObjectSelector(default='pointy', objects=['flat', 'pointy'])

    def _process(self, element, key=None):
        gridsize, aggregator, orientation = self.p.gridsize, self.p.aggregator, self.p.orientation

        # Determine sampling
        indexes = [1, 0] if self.p.invert_axes else [0, 1]
        (x0, x1), (y0, y1) = (element.range(i) for i in indexes)
        if isinstance(gridsize, tuple):
            sx, sy = gridsize
        else:
            sx, sy = gridsize, gridsize
        xsize = ((x1-x0)/sx)*(2.0/3.0)
        ysize = ((y1-y0)/sy)*(2.0/3.0)
        size = xsize if self.orientation == 'flat' else ysize
        if isfinite(ysize) and isfinite(xsize) and not xsize == 0:
            scale = ysize/xsize
        else:
            scale = 1

        # Compute hexagonal coordinates
        x, y = (element.dimension_values(i) for i in indexes)
        if not len(x):
            return element.clone([])
        finite = isfinite(x) & isfinite(y)
        x, y = x[finite], y[finite]
        q, r = cartesian_to_axial(x, y, size, orientation+'top', scale)
        coords = q, r

        # Get aggregation values
        if aggregator is np.size:
            aggregator = np.sum
            values = (np.full_like(q, 1),)
            vdims = ['Count']
        elif not element.vdims:
            raise ValueError('HexTiles aggregated by value must '
                             'define a value dimensions.')
        else:
            vdims = element.vdims
            values = tuple(element.dimension_values(vdim) for vdim in vdims)

        # Construct aggregate
        data = coords + values
        xd, yd = (element.get_dimension(i) for i in indexes)
        xdn, ydn = xd.clone(range=(x0, x1)), yd.clone(range=(y0, y1))
        kdims = [ydn, xdn] if self.p.invert_axes else [xdn, ydn]
        agg = (
            element.clone(data, kdims=kdims, vdims=vdims)
            .aggregate(function=aggregator)
        )
        if self.p.min_count is not None and self.p.min_count > 1:
            agg = agg[:, :, self.p.min_count:]
        agg.cdims = {xd.name: xdn, yd.name: ydn}
        return agg


compositor = Compositor(
    "HexTiles", hex_binning, None, 'data', output_type=HexTiles,
    transfer_options=True, transfer_parameters=True, backends=['bokeh']
)
Compositor.register(compositor)


class HexTilesPlot(ColorbarPlot):

    aggregator = param.ClassSelector(
        default=np.size, class_=(types.FunctionType, tuple), doc="""
      Aggregation function or dimension transform used to compute
      bin values.  Defaults to np.size to count the number of values
      in each bin.""")

    gridsize = param.ClassSelector(default=50, class_=(int, tuple), doc="""
      Number of hexagonal bins along x- and y-axes. Defaults to uniform
      sampling along both axes when setting and integer but independent
      bin sampling can be specified a tuple of integers corresponding to
      the number of bins along each axis.""")

    min_count = param.Number(default=None, doc="""
      The display threshold before a bin is shown, by default bins with
      a count of less than 1 are hidden.""")

    orientation = param.ObjectSelector(default='pointy', objects=['flat', 'pointy'],
                                       doc="""
      The orientation of hexagon bins. By default the pointy side is on top.""")

<<<<<<< HEAD
    _plot_methods = dict(single='hex_tile')
=======
    # Deprecated options

    color_index = param.ClassSelector(default=2, class_=(basestring, int),
                                      allow_None=True, doc="""
        Deprecated in favor of color style mapping, e.g. `color=dim('color')`""")

    max_scale = param.Number(default=0.9, bounds=(0, None), doc="""
      When size_index is enabled this defines the maximum size of each
      bin relative to uniform tile size, i.e. for a value of 1, the
      largest bin will match the size of bins when scaling is disabled.
      Setting value larger than 1 will result in overlapping bins.""")

    min_scale = param.Number(default=0, bounds=(0, None), doc="""
      When size_index is enabled this defines the minimum size of each
      bin relative to uniform tile size, i.e. for a value of 1, the
      smallest bin will match the size of bins when scaling is disabled.
      Setting value larger than 1 will result in overlapping bins.""")

    size_index = param.ClassSelector(default=None, class_=(basestring, int),
                                     allow_None=True, doc="""
      Index of the dimension from which the sizes will the drawn.""")

    selection_display = BokehOverlaySelectionDisplay()

    style_opts = base_properties + line_properties + fill_properties + ['cmap', 'scale']
>>>>>>> 790344b5

    _nonvectorized_styles = base_properties + ['cmap', 'line_dash']
    _plot_methods = dict(single='hex_tile')

    def get_extents(self, element, ranges, range_type='combined'):
        xdim, ydim = element.kdims[:2]
        ranges[xdim.name]['data'] = xdim.range
        ranges[ydim.name]['data'] = ydim.range
        xd = element.cdims.get(xdim.name)
        if xd and xdim.name in ranges:
            ranges[xdim.name]['hard'] = xd.range
            ranges[xdim.name]['soft'] = max_range([xd.soft_range, ranges[xdim.name]['soft']])
        yd = element.cdims.get(ydim.name)
        if yd and ydim.name in ranges:
            ranges[ydim.name]['hard'] = yd.range
            ranges[ydim.name]['hard'] = max_range([yd.soft_range, ranges[ydim.name]['soft']])
        return super(HexTilesPlot, self).get_extents(element, ranges, range_type)

    def _hover_opts(self, element):
        if self.aggregator is np.size:
            dims = [Dimension('Count')]
        else:
            dims = element.vdims
        return dims, {}

    def get_data(self, element, ranges, style):
        mapping = {'q': 'q', 'r': 'r'}
        if not len(element):
            data = {'q': [], 'r': []}
            return data, mapping, style

        q, r = (element.dimension_values(i) for i in range(2))
        x, y = element.kdims[::-1] if self.invert_axes else element.kdims
        (x0, x1), (y0, y1) = x.range, y.range
        if isinstance(self.gridsize, tuple):
            sx, sy = self.gridsize
        else:
            sx, sy = self.gridsize, self.gridsize
        xsize = ((x1-x0)/sx)*(2.0/3.0)
        ysize = ((y1-y0)/sy)*(2.0/3.0)
        size = xsize if self.orientation == 'flat' else ysize
        scale = ysize/xsize

        data = {'q': q, 'r': r}
        cdata, cmapping = self._get_color_data(element, ranges, style, element.vdims[0])
        data.update(cdata)
        mapping.update(cmapping)
        if self.min_count is not None and self.min_count <= 0:
            cmapper = cmapping['color']['transform']
            cmapper.low = self.min_count
            self.state.background_fill_color = cmapper.palette[0]

        self._get_hover_data(data, element, element.vdims)
        style['orientation'] = self.orientation+'top'
        style['size'] = size
        style['aspect_scale'] = scale
<<<<<<< HEAD
=======
        scale_dim = element.get_dimension(self.size_index)
        scale = style.get('scale')
        if (scale_dim and ((isinstance(scale, basestring) and scale in element) or
                           isinstance(scale, dim_transform))):
            self.param.warning("Cannot declare style mapping for 'scale' option "
                               "and declare a size_index; ignoring the size_index.")
            scale_dim = None
        if scale_dim is not None:
            sizes = element.dimension_values(scale_dim)
            if self.aggregator is np.size:
                ptp = sizes.max()
                baseline = 0
            else:
                ptp = sizes.ptp()
                baseline = sizes.min()
            if self.min_scale > self.max_scale:
                raise ValueError('min_scale parameter must be smaller '
                                 'than max_scale parameter.')
            scale = self.max_scale - self.min_scale
            mapping['scale'] = 'scale'
            data['scale'] = (((sizes - baseline) / ptp) * scale) + self.min_scale

>>>>>>> 790344b5
        return data, mapping, style<|MERGE_RESOLUTION|>--- conflicted
+++ resolved
@@ -11,19 +11,11 @@
 
 from ...core import Dimension, Operation
 from ...core.options import Compositor
-<<<<<<< HEAD
-from ...core.util import isfinite
+from ...core.util import isfinite, max_range
 from ...element import HexTiles
-from .element import ColorbarPlot
-from .styles import line_properties, fill_properties
-=======
-from ...core.util import basestring, isfinite, max_range
-from ...element import HexTiles
-from ...util.transform import dim as dim_transform
 from .element import ColorbarPlot
 from .selection import BokehOverlaySelectionDisplay
 from .styles import base_properties, line_properties, fill_properties
->>>>>>> 790344b5
 
 
 class hex_binning(Operation):
@@ -131,35 +123,9 @@
                                        doc="""
       The orientation of hexagon bins. By default the pointy side is on top.""")
 
-<<<<<<< HEAD
-    _plot_methods = dict(single='hex_tile')
-=======
-    # Deprecated options
-
-    color_index = param.ClassSelector(default=2, class_=(basestring, int),
-                                      allow_None=True, doc="""
-        Deprecated in favor of color style mapping, e.g. `color=dim('color')`""")
-
-    max_scale = param.Number(default=0.9, bounds=(0, None), doc="""
-      When size_index is enabled this defines the maximum size of each
-      bin relative to uniform tile size, i.e. for a value of 1, the
-      largest bin will match the size of bins when scaling is disabled.
-      Setting value larger than 1 will result in overlapping bins.""")
-
-    min_scale = param.Number(default=0, bounds=(0, None), doc="""
-      When size_index is enabled this defines the minimum size of each
-      bin relative to uniform tile size, i.e. for a value of 1, the
-      smallest bin will match the size of bins when scaling is disabled.
-      Setting value larger than 1 will result in overlapping bins.""")
-
-    size_index = param.ClassSelector(default=None, class_=(basestring, int),
-                                     allow_None=True, doc="""
-      Index of the dimension from which the sizes will the drawn.""")
-
     selection_display = BokehOverlaySelectionDisplay()
 
     style_opts = base_properties + line_properties + fill_properties + ['cmap', 'scale']
->>>>>>> 790344b5
 
     _nonvectorized_styles = base_properties + ['cmap', 'line_dash']
     _plot_methods = dict(single='hex_tile')
@@ -216,29 +182,5 @@
         style['orientation'] = self.orientation+'top'
         style['size'] = size
         style['aspect_scale'] = scale
-<<<<<<< HEAD
-=======
-        scale_dim = element.get_dimension(self.size_index)
-        scale = style.get('scale')
-        if (scale_dim and ((isinstance(scale, basestring) and scale in element) or
-                           isinstance(scale, dim_transform))):
-            self.param.warning("Cannot declare style mapping for 'scale' option "
-                               "and declare a size_index; ignoring the size_index.")
-            scale_dim = None
-        if scale_dim is not None:
-            sizes = element.dimension_values(scale_dim)
-            if self.aggregator is np.size:
-                ptp = sizes.max()
-                baseline = 0
-            else:
-                ptp = sizes.ptp()
-                baseline = sizes.min()
-            if self.min_scale > self.max_scale:
-                raise ValueError('min_scale parameter must be smaller '
-                                 'than max_scale parameter.')
-            scale = self.max_scale - self.min_scale
-            mapping['scale'] = 'scale'
-            data['scale'] = (((sizes - baseline) / ptp) * scale) + self.min_scale
 
->>>>>>> 790344b5
         return data, mapping, style